--- conflicted
+++ resolved
@@ -384,11 +384,7 @@
 
 // NewChannelCreateConfigUpdate generates a ConfigUpdate which can be sent to the orderer to create a new channel.  Optionally, the channel group of the
 // ordering system channel may be passed in, and the resulting ConfigUpdate will extract the appropriate versions from this file.
-<<<<<<< HEAD
-// 返回ConfigUpdate结构体
-=======
-// 生成一个ConfigUpdate，可以将它发送给Orderer以创建一个新通道。可选地，这个通道组可以传入Orderer系统通道，生成的ConfigUpdate将从该文件中提取适当的版本。
->>>>>>> 4bd0a6f5
+// 返回ConfigUpdate结构体，可以将它发送给Orderer以创建一个新通道。可选地，这个通道组可以传入Orderer系统通道，生成的ConfigUpdate将从该文件中提取适当的版本。
 func NewChannelCreateConfigUpdate(channelID string, conf *genesisconfig.Profile, templateConfig *cb.ConfigGroup) (*cb.ConfigUpdate, error) {
 	if conf.Application == nil {
 		return nil, errors.New("cannot define a new channel with no Application section")
